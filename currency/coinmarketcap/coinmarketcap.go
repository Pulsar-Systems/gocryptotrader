--- conflicted
+++ resolved
@@ -16,7 +16,6 @@
 
 	"github.com/thrasher-corp/gocryptotrader/common"
 	"github.com/thrasher-corp/gocryptotrader/exchanges/request"
-	log "github.com/thrasher-corp/gocryptotrader/logger"
 )
 
 // Coinmarketcap account plan bitmasks, url and enpoint consts
@@ -83,18 +82,7 @@
 func (c *Coinmarketcap) Setup(conf Settings) error {
 	if !conf.Enabled {
 		c.Enabled = false
-<<<<<<< HEAD
-	} else {
-		err := c.SetAccountPlan(conf.AccountPlan)
-		if err != nil {
-			log.Errorf(log.Global, "CoinMarketCap enabled but SetAccountPlan failed. Err: %s\n", err)
-			return
-		}
-		c.Enabled = true
-		c.Verbose = conf.Verbose
-		c.APIkey = conf.APIkey
-=======
->>>>>>> c7ca29a6
+		return nil
 	}
 
 	c.Enabled = true
