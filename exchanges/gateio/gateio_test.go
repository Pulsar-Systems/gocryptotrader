package gateio

import (
	"net/http"
	"strings"
	"testing"

	"github.com/gorilla/websocket"
	"github.com/thrasher-corp/gocryptotrader/common"
	"github.com/thrasher-corp/gocryptotrader/config"
	"github.com/thrasher-corp/gocryptotrader/currency"
	exchange "github.com/thrasher-corp/gocryptotrader/exchanges"
	"github.com/thrasher-corp/gocryptotrader/exchanges/sharedtestvalues"
	"github.com/thrasher-corp/gocryptotrader/exchanges/wshandler"
)

// Please supply your own APIKEYS here for due diligence testing

const (
	apiKey                  = ""
	apiSecret               = ""
	canManipulateRealOrders = false
)

var g Gateio
var wsSetupRan bool

func TestSetDefaults(t *testing.T) {
	g.SetDefaults()
}

func TestSetup(t *testing.T) {
	cfg := config.GetConfig()
	cfg.LoadConfig("../../testdata/configtest.json")
	gateioConfig, err := cfg.GetExchangeConfig("GateIO")
	if err != nil {
		t.Error("Test Failed - GateIO Setup() init error")
	}
	gateioConfig.API.AuthenticatedSupport = true
	gateioConfig.API.AuthenticatedWebsocketSupport = true
	gateioConfig.API.Credentials.Key = apiKey
	gateioConfig.API.Credentials.Secret = apiSecret

	g.Setup(gateioConfig)
}

func TestGetSymbols(t *testing.T) {
	t.Parallel()
	_, err := g.GetSymbols()
	if err != nil {
		t.Errorf("Test failed - Gateio TestGetSymbols: %s", err)
	}
}

func TestGetMarketInfo(t *testing.T) {
	t.Parallel()
	_, err := g.GetMarketInfo()
	if err != nil {
		t.Errorf("Test failed - Gateio GetMarketInfo: %s", err)
	}
}

func TestSpotNewOrder(t *testing.T) {
	t.Parallel()

	if !areTestAPIKeysSet() && !canManipulateRealOrders {
		t.Skip()
	}

	_, err := g.SpotNewOrder(SpotNewOrderRequestParams{
		Symbol: "btc_usdt",
		Amount: 1.1,
		Price:  10.1,
		Type:   exchange.SellOrderSide.ToLower().ToString(),
	})
	if err != nil {
		t.Errorf("Test failed - Gateio SpotNewOrder: %s", err)
	}
}

func TestCancelExistingOrder(t *testing.T) {
	t.Parallel()

	if !areTestAPIKeysSet() && !canManipulateRealOrders {
		t.Skip()
	}

	_, err := g.CancelExistingOrder(917591554, "btc_usdt")
	if err != nil {
		t.Errorf("Test failed - Gateio CancelExistingOrder: %s", err)
	}
}

func TestGetBalances(t *testing.T) {
	t.Parallel()

	if apiKey == "" || apiSecret == "" {
		t.Skip()
	}

	_, err := g.GetBalances()
	if err != nil {
		t.Errorf("Test failed - Gateio GetBalances: %s", err)
	}
}

func TestGetLatestSpotPrice(t *testing.T) {
	t.Parallel()
	_, err := g.GetLatestSpotPrice("btc_usdt")
	if err != nil {
		t.Errorf("Test failed - Gateio GetLatestSpotPrice: %s", err)
	}
}

func TestGetTicker(t *testing.T) {
	t.Parallel()
	_, err := g.GetTicker("btc_usdt")
	if err != nil {
		t.Errorf("Test failed - Gateio GetTicker: %s", err)
	}
}

func TestGetTickers(t *testing.T) {
	t.Parallel()
	_, err := g.GetTickers()
	if err != nil {
		t.Errorf("Test failed - Gateio GetTicker: %s", err)
	}
}

func TestGetOrderbook(t *testing.T) {
	t.Parallel()
	_, err := g.GetOrderbook("btc_usdt")
	if err != nil {
		t.Errorf("Test failed - Gateio GetTicker: %s", err)
	}
}

func TestGetSpotKline(t *testing.T) {
	t.Parallel()

	_, err := g.GetSpotKline(KlinesRequestParams{
		Symbol:   "btc_usdt",
		GroupSec: TimeIntervalFiveMinutes, // 5 minutes or less
		HourSize: 1,                       // 1 hour data
	})

	if err != nil {
		t.Errorf("Test failed - Gateio GetSpotKline: %s", err)
	}
}

func setFeeBuilder() *exchange.FeeBuilder {
	return &exchange.FeeBuilder{
		Amount:  1,
		FeeType: exchange.CryptocurrencyTradeFee,
		Pair: currency.NewPairWithDelimiter(currency.BTC.String(),
			currency.USDT.String(), "_"),
		IsMaker:             false,
		PurchasePrice:       1,
		FiatCurrency:        currency.USD,
		BankTransactionType: exchange.WireTransfer,
	}
}

// TestGetFeeByTypeOfflineTradeFee logic test
func TestGetFeeByTypeOfflineTradeFee(t *testing.T) {
	var feeBuilder = setFeeBuilder()
	g.GetFeeByType(feeBuilder)
	if apiKey == "" || apiSecret == "" {
		if feeBuilder.FeeType != exchange.OfflineTradeFee {
			t.Errorf("Expected %v, received %v", exchange.OfflineTradeFee, feeBuilder.FeeType)
		}
	} else {
		if feeBuilder.FeeType != exchange.CryptocurrencyTradeFee {
			t.Errorf("Expected %v, received %v", exchange.CryptocurrencyTradeFee, feeBuilder.FeeType)
		}
	}
}

func TestGetFee(t *testing.T) {
	g.SetDefaults()
	TestSetup(t)

	var feeBuilder = setFeeBuilder()
	if areTestAPIKeysSet() {
		// CryptocurrencyTradeFee Basic
		if resp, err := g.GetFee(feeBuilder); resp != float64(0.002) || err != nil {
			t.Error(err)
			t.Errorf("Test Failed - GetFee() error. Expected: %f, Received: %f", float64(0.002), resp)
		}

		// CryptocurrencyTradeFee High quantity
		feeBuilder = setFeeBuilder()
		feeBuilder.Amount = 1000
		feeBuilder.PurchasePrice = 1000
		if resp, err := g.GetFee(feeBuilder); resp != float64(2000) || err != nil {
			t.Errorf("Test Failed - GetFee() error. Expected: %f, Received: %f", float64(2000), resp)
			t.Error(err)
		}

		// CryptocurrencyTradeFee IsMaker
		feeBuilder = setFeeBuilder()
		feeBuilder.IsMaker = true
		if resp, err := g.GetFee(feeBuilder); resp != float64(0.002) || err != nil {
			t.Errorf("Test Failed - GetFee() error. Expected: %f, Received: %f", float64(0.002), resp)
			t.Error(err)
		}

		// CryptocurrencyTradeFee Negative purchase price
		feeBuilder = setFeeBuilder()
		feeBuilder.PurchasePrice = -1000
		if resp, err := g.GetFee(feeBuilder); resp != float64(0) || err != nil {
			t.Errorf("Test Failed - GetFee() error. Expected: %f, Received: %f", float64(0), resp)
			t.Error(err)
		}
	}
	// CryptocurrencyWithdrawalFee Basic
	feeBuilder = setFeeBuilder()
	feeBuilder.FeeType = exchange.CryptocurrencyWithdrawalFee
	if resp, err := g.GetFee(feeBuilder); resp != float64(0.001) || err != nil {
		t.Errorf("Test Failed - GetFee() error. Expected: %f, Received: %f", float64(0.001), resp)
		t.Error(err)
	}

	// CryptocurrencyWithdrawalFee Invalid currency
	feeBuilder = setFeeBuilder()
	feeBuilder.Pair.Base = currency.NewCode("hello")
	feeBuilder.FeeType = exchange.CryptocurrencyWithdrawalFee
	if resp, err := g.GetFee(feeBuilder); resp != float64(0) || err != nil {
		t.Errorf("Test Failed - GetFee() error. Expected: %f, Received: %f", float64(0), resp)
		t.Error(err)
	}

	// CyptocurrencyDepositFee Basic
	feeBuilder = setFeeBuilder()
	feeBuilder.FeeType = exchange.CyptocurrencyDepositFee
	if resp, err := g.GetFee(feeBuilder); resp != float64(0) || err != nil {
		t.Errorf("Test Failed - GetFee() error. Expected: %f, Received: %f", float64(0), resp)
		t.Error(err)
	}

	// InternationalBankDepositFee Basic
	feeBuilder = setFeeBuilder()
	feeBuilder.FeeType = exchange.InternationalBankDepositFee
	if resp, err := g.GetFee(feeBuilder); resp != float64(0) || err != nil {
		t.Errorf("Test Failed - GetFee() error. Expected: %f, Received: %f", float64(0), resp)
		t.Error(err)
	}

	// InternationalBankWithdrawalFee Basic
	feeBuilder = setFeeBuilder()
	feeBuilder.FeeType = exchange.InternationalBankWithdrawalFee
	feeBuilder.FiatCurrency = currency.USD
	if resp, err := g.GetFee(feeBuilder); resp != float64(0) || err != nil {
		t.Errorf("Test Failed - GetFee() error. Expected: %f, Received: %f", float64(0), resp)
		t.Error(err)
	}
}

func TestFormatWithdrawPermissions(t *testing.T) {
	g.SetDefaults()
	expectedResult := exchange.AutoWithdrawCryptoText + " & " + exchange.NoFiatWithdrawalsText

	withdrawPermissions := g.FormatWithdrawPermissions()

	if withdrawPermissions != expectedResult {
		t.Errorf("Expected: %s, Received: %s", expectedResult, withdrawPermissions)
	}
}

func TestGetActiveOrders(t *testing.T) {
	g.SetDefaults()
	TestSetup(t)

	var getOrdersRequest = exchange.GetOrdersRequest{
		OrderType: exchange.AnyOrderType,
	}

	_, err := g.GetActiveOrders(&getOrdersRequest)
	if areTestAPIKeysSet() && err != nil {
		t.Errorf("Could not get open orders: %s", err)
	} else if !areTestAPIKeysSet() && err == nil {
		t.Error("Expecting an error when no keys are set")
	}
}

func TestGetOrderHistory(t *testing.T) {
	g.SetDefaults()
	TestSetup(t)

	var getOrdersRequest = exchange.GetOrdersRequest{
		OrderType: exchange.AnyOrderType,
	}

	currPair := currency.NewPair(currency.LTC, currency.BTC)
	currPair.Delimiter = "_"
	getOrdersRequest.Currencies = []currency.Pair{currPair}

	_, err := g.GetOrderHistory(&getOrdersRequest)
	if areTestAPIKeysSet() && err != nil {
		t.Errorf("Could not get order history: %s", err)
	} else if !areTestAPIKeysSet() && err == nil {
		t.Error("Expecting an error when no keys are set")
	}
}

// Any tests below this line have the ability to impact your orders on the exchange. Enable canManipulateRealOrders to run them
// ----------------------------------------------------------------------------------------------------------------------------
func areTestAPIKeysSet() bool {
	return g.ValidateAPICredentials()
}

func TestSubmitOrder(t *testing.T) {
	g.SetDefaults()
	TestSetup(t)

	if areTestAPIKeysSet() && !canManipulateRealOrders {
		t.Skip()
	}

	var orderSubmission = &exchange.OrderSubmission{
		Pair: currency.Pair{
			Delimiter: "_",
			Base:      currency.LTC,
			Quote:     currency.BTC,
		},
		OrderSide: exchange.BuyOrderSide,
		OrderType: exchange.LimitOrderType,
		Price:     1,
		Amount:    1,
		ClientID:  "meowOrder",
	}
	response, err := g.SubmitOrder(orderSubmission)
	if areTestAPIKeysSet() && (err != nil || !response.IsOrderPlaced) {
		t.Errorf("Order failed to be placed: %v", err)
	} else if !areTestAPIKeysSet() && err == nil {
		t.Error("Expecting an error when no keys are set")
	}
}

func TestCancelExchangeOrder(t *testing.T) {
	g.SetDefaults()
	TestSetup(t)

	if areTestAPIKeysSet() && !canManipulateRealOrders {
		t.Skip()
	}

	currencyPair := currency.NewPair(currency.LTC, currency.BTC)

	var orderCancellation = &exchange.OrderCancellation{
		OrderID:       "1",
		WalletAddress: "1F5zVDgNjorJ51oGebSvNCrSAHpwGkUdDB",
		AccountID:     "1",
		CurrencyPair:  currencyPair,
	}

	err := g.CancelOrder(orderCancellation)
	if !areTestAPIKeysSet() && err == nil {
		t.Error("Expecting an error when no keys are set")
	}
	if areTestAPIKeysSet() && err != nil {
		t.Errorf("Could not cancel orders: %v", err)
	}
}

func TestCancelAllExchangeOrders(t *testing.T) {
	g.SetDefaults()
	TestSetup(t)

	if areTestAPIKeysSet() && !canManipulateRealOrders {
		t.Skip()
	}

	currencyPair := currency.NewPair(currency.LTC, currency.BTC)

	var orderCancellation = &exchange.OrderCancellation{
		OrderID:       "1",
		WalletAddress: "1F5zVDgNjorJ51oGebSvNCrSAHpwGkUdDB",
		AccountID:     "1",
		CurrencyPair:  currencyPair,
	}

	resp, err := g.CancelAllOrders(orderCancellation)

	if !areTestAPIKeysSet() && err == nil {
		t.Error("Expecting an error when no keys are set")
	}
	if areTestAPIKeysSet() && err != nil {
		t.Errorf("Could not cancel orders: %v", err)
	}

	if len(resp.OrderStatus) > 0 {
		t.Errorf("%v orders failed to cancel", len(resp.OrderStatus))
	}
}

func TestGetAccountInfo(t *testing.T) {
	if apiSecret == "" || apiKey == "" {
		_, err := g.GetAccountInfo()
		if err == nil {
			t.Error("Test Failed - GetAccountInfo() error")
		}
	} else {
		_, err := g.GetAccountInfo()
		if err != nil {
			t.Error("Test Failed - GetAccountInfo() error", err)
		}
	}
}

func TestModifyOrder(t *testing.T) {
	_, err := g.ModifyOrder(&exchange.ModifyOrder{})
	if err == nil {
		t.Error("Test failed - ModifyOrder() error")
	}
}

func TestWithdraw(t *testing.T) {
	g.SetDefaults()
	TestSetup(t)
	withdrawCryptoRequest := exchange.CryptoWithdrawRequest{
		GenericWithdrawRequestInfo: exchange.GenericWithdrawRequestInfo{
			Amount:      -1,
			Currency:    currency.BTC,
			Description: "WITHDRAW IT ALL",
		},
		Address: "1F5zVDgNjorJ51oGebSvNCrSAHpwGkUdDB",
	}

	if areTestAPIKeysSet() && !canManipulateRealOrders {
		t.Skip("API keys set, canManipulateRealOrders false, skipping test")
	}

	_, err := g.WithdrawCryptocurrencyFunds(&withdrawCryptoRequest)
	if !areTestAPIKeysSet() && err == nil {
		t.Error("Expecting an error when no keys are set")
	}
	if areTestAPIKeysSet() && err != nil {
		t.Errorf("Withdraw failed to be placed: %v", err)
	}
}

func TestWithdrawFiat(t *testing.T) {
	g.SetDefaults()
	TestSetup(t)

	if areTestAPIKeysSet() && !canManipulateRealOrders {
		t.Skip("API keys set, canManipulateRealOrders false, skipping test")
	}

	var withdrawFiatRequest = exchange.FiatWithdrawRequest{}
	_, err := g.WithdrawFiatFunds(&withdrawFiatRequest)
	if err != common.ErrFunctionNotSupported {
		t.Errorf("Expected '%v', received: '%v'", common.ErrFunctionNotSupported, err)
	}
}

func TestWithdrawInternationalBank(t *testing.T) {
	g.SetDefaults()
	TestSetup(t)

	if areTestAPIKeysSet() && !canManipulateRealOrders {
		t.Skip("API keys set, canManipulateRealOrders false, skipping test")
	}

	var withdrawFiatRequest = exchange.FiatWithdrawRequest{}
	_, err := g.WithdrawFiatFundsToInternationalBank(&withdrawFiatRequest)
	if err != common.ErrFunctionNotSupported {
		t.Errorf("Expected '%v', received: '%v'", common.ErrFunctionNotSupported, err)
	}
}

func TestGetDepositAddress(t *testing.T) {
	if areTestAPIKeysSet() {
		_, err := g.GetDepositAddress(currency.ETC, "")
		if err != nil {
			t.Error("Test Fail - GetDepositAddress error", err)
		}
	} else {
		_, err := g.GetDepositAddress(currency.ETC, "")
		if err == nil {
			t.Error("Test Fail - GetDepositAddress error cannot be nil")
		}
	}
}
func TestGetOrderInfo(t *testing.T) {
	g.SetDefaults()
	TestSetup(t)

	if !areTestAPIKeysSet() {
		t.Skip("no API keys set skipping test")
	}

	_, err := g.GetOrderInfo("917591554")
	if err != nil {
		if err.Error() != "no order found with id 917591554" && err.Error() != "failed to get open orders" {
			t.Fatalf("GetOrderInfo() returned an error skipping test: %v", err)
		}
	}
}

// TestWsGetBalance dials websocket, sends balance request.
func TestWsGetBalance(t *testing.T) {
	g.SetDefaults()
	TestSetup(t)
<<<<<<< HEAD
	if !g.Websocket.IsEnabled() && !g.API.AuthenticatedWebsocketSupport || !areTestAPIKeysSet() {
		t.Skip(exchange.WebsocketNotEnabled)
=======
	if !g.Websocket.IsEnabled() && !g.AuthenticatedWebsocketAPISupport || !areTestAPIKeysSet() {
		t.Skip(wshandler.WebsocketNotEnabled)
	}
	g.WebsocketConn = &wshandler.WebsocketConnection{
		ExchangeName:         g.Name,
		URL:                  gateioWebsocketEndpoint,
		Verbose:              g.Verbose,
		RateLimit:            gateioWebsocketRateLimit,
		ResponseMaxLimit:     exchange.DefaultWebsocketResponseMaxLimit,
		ResponseCheckTimeout: exchange.DefaultWebsocketResponseCheckTimeout,
>>>>>>> 2078ba90
	}
	var dialer websocket.Dialer
	err := g.WebsocketConn.Dial(&dialer, http.Header{})
	if err != nil {
		t.Fatal(err)
	}
	go g.WsHandleData()
	g.Websocket.DataHandler = sharedtestvalues.GetWebsocketInterfaceChannelOverride()
	g.Websocket.TrafficAlert = sharedtestvalues.GetWebsocketStructChannelOverride()
	resp, err := g.wsServerSignIn()
	if err != nil {
		t.Fatal(err)
	}
	if resp.Result.Status != "success" {
		t.Fatal("Unsuccessful login")
	}
	_, err = g.wsGetBalance([]string{"EOS", "BTC"})
	if err != nil {
		t.Error(err)
	}
}

// TestWsGetOrderInfo dials websocket, sends order info request.
func TestWsGetOrderInfo(t *testing.T) {
	g.SetDefaults()
	TestSetup(t)
	if !g.Websocket.IsEnabled() && !g.AuthenticatedWebsocketAPISupport || !areTestAPIKeysSet() {
		t.Skip(wshandler.WebsocketNotEnabled)
	}
	g.WebsocketConn = &wshandler.WebsocketConnection{
		ExchangeName:         g.Name,
		URL:                  gateioWebsocketEndpoint,
		Verbose:              g.Verbose,
		RateLimit:            gateioWebsocketRateLimit,
		ResponseMaxLimit:     exchange.DefaultWebsocketResponseMaxLimit,
		ResponseCheckTimeout: exchange.DefaultWebsocketResponseCheckTimeout,
	}
	var dialer websocket.Dialer
	err := g.WebsocketConn.Dial(&dialer, http.Header{})
	if err != nil {
		t.Fatal(err)
	}
	go g.WsHandleData()
	g.Websocket.DataHandler = sharedtestvalues.GetWebsocketInterfaceChannelOverride()
	g.Websocket.TrafficAlert = sharedtestvalues.GetWebsocketStructChannelOverride()
	resp, err := g.wsServerSignIn()
	if err != nil {
		t.Fatal(err)
	}
	if resp.Result.Status != "success" {
		t.Fatal("Unsuccessful login")
	}
	_, err = g.wsGetOrderInfo("EOS_USDT", 0, 10)
	if err != nil {
		t.Error(err)
	}
<<<<<<< HEAD
	timer := time.NewTimer(sharedtestvalues.WebsocketResponseDefaultTimeout)
	select {
	case resultString := <-g.Websocket.DataHandler:
		if !strings.Contains(resultString.(string), "success") {
			t.Error("Authentication failed")
		}
	case <-timer.C:
		t.Error("Expected response")
=======
}

func setupWSTestAuth(t *testing.T) {
	if wsSetupRan {
		return
	}
	g.SetDefaults()
	TestSetup(t)
	if !g.Websocket.IsEnabled() && !g.AuthenticatedWebsocketAPISupport {
		t.Skip(wshandler.WebsocketNotEnabled)
	}
	g.WebsocketConn = &wshandler.WebsocketConnection{
		ExchangeName:         g.Name,
		URL:                  gateioWebsocketEndpoint,
		Verbose:              g.Verbose,
		RateLimit:            gateioWebsocketRateLimit,
		ResponseMaxLimit:     exchange.DefaultWebsocketResponseMaxLimit,
		ResponseCheckTimeout: exchange.DefaultWebsocketResponseCheckTimeout,
	}
	var dialer websocket.Dialer
	err := g.WebsocketConn.Dial(&dialer, http.Header{})
	if err != nil {
		t.Fatal(err)
>>>>>>> 2078ba90
	}
	go g.WsHandleData()
	g.Websocket.DataHandler = sharedtestvalues.GetWebsocketInterfaceChannelOverride()
	g.Websocket.TrafficAlert = sharedtestvalues.GetWebsocketStructChannelOverride()
	wsSetupRan = true
}

// TestWsSubscribe dials websocket, sends a subscribe request.
func TestWsSubscribe(t *testing.T) {
	setupWSTestAuth(t)
	err := g.Subscribe(wshandler.WebsocketChannelSubscription{
		Channel:  "ticker.subscribe",
		Currency: currency.NewPairWithDelimiter(currency.BTC.String(), currency.USDT.String(), "_"),
	})
	if err != nil {
		t.Error(err)
	}
}

// TestWsUnsubscribe dials websocket, sends an unsubscribe request.
func TestWsUnsubscribe(t *testing.T) {
	setupWSTestAuth(t)
	err := g.Unsubscribe(wshandler.WebsocketChannelSubscription{
		Channel:  "ticker.subscribe",
		Currency: currency.NewPairWithDelimiter(currency.BTC.String(), currency.USDT.String(), "_"),
	})
	if err != nil {
		t.Error(err)
	}
}<|MERGE_RESOLUTION|>--- conflicted
+++ resolved
@@ -2,7 +2,6 @@
 
 import (
 	"net/http"
-	"strings"
 	"testing"
 
 	"github.com/gorilla/websocket"
@@ -505,11 +504,7 @@
 func TestWsGetBalance(t *testing.T) {
 	g.SetDefaults()
 	TestSetup(t)
-<<<<<<< HEAD
 	if !g.Websocket.IsEnabled() && !g.API.AuthenticatedWebsocketSupport || !areTestAPIKeysSet() {
-		t.Skip(exchange.WebsocketNotEnabled)
-=======
-	if !g.Websocket.IsEnabled() && !g.AuthenticatedWebsocketAPISupport || !areTestAPIKeysSet() {
 		t.Skip(wshandler.WebsocketNotEnabled)
 	}
 	g.WebsocketConn = &wshandler.WebsocketConnection{
@@ -519,7 +514,6 @@
 		RateLimit:            gateioWebsocketRateLimit,
 		ResponseMaxLimit:     exchange.DefaultWebsocketResponseMaxLimit,
 		ResponseCheckTimeout: exchange.DefaultWebsocketResponseCheckTimeout,
->>>>>>> 2078ba90
 	}
 	var dialer websocket.Dialer
 	err := g.WebsocketConn.Dial(&dialer, http.Header{})
@@ -546,7 +540,7 @@
 func TestWsGetOrderInfo(t *testing.T) {
 	g.SetDefaults()
 	TestSetup(t)
-	if !g.Websocket.IsEnabled() && !g.AuthenticatedWebsocketAPISupport || !areTestAPIKeysSet() {
+	if !g.Websocket.IsEnabled() && !g.API.AuthenticatedWebsocketSupport || !areTestAPIKeysSet() {
 		t.Skip(wshandler.WebsocketNotEnabled)
 	}
 	g.WebsocketConn = &wshandler.WebsocketConnection{
@@ -576,16 +570,6 @@
 	if err != nil {
 		t.Error(err)
 	}
-<<<<<<< HEAD
-	timer := time.NewTimer(sharedtestvalues.WebsocketResponseDefaultTimeout)
-	select {
-	case resultString := <-g.Websocket.DataHandler:
-		if !strings.Contains(resultString.(string), "success") {
-			t.Error("Authentication failed")
-		}
-	case <-timer.C:
-		t.Error("Expected response")
-=======
 }
 
 func setupWSTestAuth(t *testing.T) {
@@ -594,7 +578,7 @@
 	}
 	g.SetDefaults()
 	TestSetup(t)
-	if !g.Websocket.IsEnabled() && !g.AuthenticatedWebsocketAPISupport {
+	if !g.Websocket.IsEnabled() && !g.API.AuthenticatedWebsocketSupport {
 		t.Skip(wshandler.WebsocketNotEnabled)
 	}
 	g.WebsocketConn = &wshandler.WebsocketConnection{
@@ -609,7 +593,6 @@
 	err := g.WebsocketConn.Dial(&dialer, http.Header{})
 	if err != nil {
 		t.Fatal(err)
->>>>>>> 2078ba90
 	}
 	go g.WsHandleData()
 	g.Websocket.DataHandler = sharedtestvalues.GetWebsocketInterfaceChannelOverride()
