package coinut

import (
	"errors"
	"fmt"
	"strconv"
	"strings"
	"sync"
	"time"

	"github.com/thrasher-corp/gocryptotrader/common"
	"github.com/thrasher-corp/gocryptotrader/config"
	"github.com/thrasher-corp/gocryptotrader/currency"
	exchange "github.com/thrasher-corp/gocryptotrader/exchanges"
	"github.com/thrasher-corp/gocryptotrader/exchanges/asset"
	"github.com/thrasher-corp/gocryptotrader/exchanges/order"
	"github.com/thrasher-corp/gocryptotrader/exchanges/orderbook"
	"github.com/thrasher-corp/gocryptotrader/exchanges/protocol"
	"github.com/thrasher-corp/gocryptotrader/exchanges/request"
	"github.com/thrasher-corp/gocryptotrader/exchanges/ticker"
	"github.com/thrasher-corp/gocryptotrader/exchanges/websocket/wshandler"
	log "github.com/thrasher-corp/gocryptotrader/logger"
)

// GetDefaultConfig returns a default exchange config
func (c *COINUT) GetDefaultConfig() (*config.ExchangeConfig, error) {
	c.SetDefaults()
	exchCfg := new(config.ExchangeConfig)
	exchCfg.Name = c.Name
	exchCfg.HTTPTimeout = exchange.DefaultHTTPTimeout
	exchCfg.BaseCurrencies = c.BaseCurrencies

	err := c.SetupDefaults(exchCfg)
	if err != nil {
		return nil, err
	}

	if c.Features.Supports.RESTCapabilities.AutoPairUpdates {
		err = c.UpdateTradablePairs(true)
		if err != nil {
			return nil, err
		}
	}

	return exchCfg, nil
}

// SetDefaults sets current default values
func (c *COINUT) SetDefaults() {
	c.Name = "COINUT"
	c.Enabled = true
	c.Verbose = true
	c.API.CredentialsValidator.RequiresKey = true
	c.API.CredentialsValidator.RequiresClientID = true

	c.CurrencyPairs = currency.PairsManager{
		AssetTypes: asset.Items{
			asset.Spot,
		},
		UseGlobalFormat: true,
		RequestFormat: &currency.PairFormat{
			Uppercase: true,
		},
		ConfigFormat: &currency.PairFormat{
			Uppercase: true,
			Delimiter: "-",
		},
	}

	c.Features = exchange.Features{
		Supports: exchange.FeaturesSupported{
			REST:      true,
			Websocket: true,
			RESTCapabilities: protocol.Features{
				TickerFetching:    true,
				TradeFetching:     true,
				OrderbookFetching: true,
				AutoPairUpdates:   true,
				AccountInfo:       true,
				GetOrders:         true,
				CancelOrders:      true,
				CancelOrder:       true,
				SubmitOrder:       true,
				SubmitOrders:      true,
				UserTradeHistory:  true,
				TradeFee:          true,
				FiatDepositFee:    true,
				FiatWithdrawalFee: true,
			},
			WebsocketCapabilities: protocol.Features{
				TickerFetching:         true,
				OrderbookFetching:      true,
				TradeFetching:          true,
				Subscribe:              true,
				Unsubscribe:            true,
				AuthenticatedEndpoints: true,
				SubmitOrder:            true,
				SubmitOrders:           true,
				CancelOrder:            true,
				MessageCorrelation:     true,
			},
			WithdrawPermissions: exchange.WithdrawCryptoViaWebsiteOnly |
				exchange.WithdrawFiatViaWebsiteOnly,
		},
		Enabled: exchange.FeaturesEnabled{
			AutoPairUpdates: true,
		},
	}

	c.Requester = request.New(c.Name,
		request.NewRateLimit(time.Second, coinutAuthRate),
		request.NewRateLimit(time.Second, coinutUnauthRate),
		common.NewHTTPClientWithTimeout(exchange.DefaultHTTPTimeout))

	c.API.Endpoints.URLDefault = coinutAPIURL
	c.API.Endpoints.URL = c.API.Endpoints.URLDefault
	c.API.Endpoints.WebsocketURL = coinutWebsocketURL
	c.Websocket = wshandler.New()
	c.WebsocketResponseMaxLimit = exchange.DefaultWebsocketResponseMaxLimit
	c.WebsocketResponseCheckTimeout = exchange.DefaultWebsocketResponseCheckTimeout
	c.WebsocketOrderbookBufferLimit = exchange.DefaultWebsocketOrderbookBufferLimit
}

// Setup sets the current exchange configuration
func (c *COINUT) Setup(exch *config.ExchangeConfig) error {
	if !exch.Enabled {
		c.SetEnabled(false)
		return nil
	}

	err := c.SetupDefaults(exch)
	if err != nil {
		return err
	}

	err = c.Websocket.Setup(
		&wshandler.WebsocketSetup{
			Enabled:                          exch.Features.Enabled.Websocket,
			Verbose:                          exch.Verbose,
			AuthenticatedWebsocketAPISupport: exch.API.AuthenticatedWebsocketSupport,
			WebsocketTimeout:                 exch.WebsocketTrafficTimeout,
			DefaultURL:                       coinutWebsocketURL,
			ExchangeName:                     exch.Name,
			RunningURL:                       exch.API.Endpoints.WebsocketURL,
			Connector:                        c.WsConnect,
			Subscriber:                       c.Subscribe,
			UnSubscriber:                     c.Unsubscribe,
			Features:                         &c.Features.Supports.WebsocketCapabilities,
		})
	if err != nil {
		return err
	}

	c.WebsocketConn = &wshandler.WebsocketConnection{
		ExchangeName:         c.Name,
		URL:                  c.Websocket.GetWebsocketURL(),
		ProxyURL:             c.Websocket.GetProxyAddress(),
		Verbose:              c.Verbose,
		ResponseCheckTimeout: exch.WebsocketResponseCheckTimeout,
		ResponseMaxLimit:     exch.WebsocketResponseMaxLimit,
	}

	c.Websocket.Orderbook.Setup(
		exch.WebsocketOrderbookBufferLimit,
		true,
		true,
		true,
		false,
		exch.Name)
	return nil
}

// Start starts the COINUT go routine
func (c *COINUT) Start(wg *sync.WaitGroup) {
	wg.Add(1)
	go func() {
		c.Run()
		wg.Done()
	}()
}

// Run implements the COINUT wrapper
func (c *COINUT) Run() {
	if c.Verbose {
		log.Debugf(log.ExchangeSys, "%s Websocket: %s. (url: %s).\n", c.GetName(), common.IsEnabled(c.Websocket.IsEnabled()), coinutWebsocketURL)
		c.PrintEnabledPairs()
	}

	forceUpdate := false
	delim := c.GetPairFormat(asset.Spot, false).Delimiter
	if !common.StringDataContains(c.CurrencyPairs.GetPairs(asset.Spot,
		true).Strings(), delim) ||
		!common.StringDataContains(c.CurrencyPairs.GetPairs(asset.Spot,
			false).Strings(), delim) {
		enabledPairs := currency.NewPairsFromStrings(
			[]string{fmt.Sprintf("LTC%sUSDT", delim)},
		)
		log.Warn(log.ExchangeSys,
			"Enabled pairs for Coinut reset due to config upgrade, please enable the ones you would like to use again")
		forceUpdate = true

		err := c.UpdatePairs(enabledPairs, asset.Spot, true, true)
		if err != nil {
			log.Errorf(log.ExchangeSys, "%s failed to update currencies. Err: %s\n", c.Name, err)
		}
	}

	if !c.GetEnabledFeatures().AutoPairUpdates && !forceUpdate {
		return
	}

	err := c.UpdateTradablePairs(forceUpdate)
	if err != nil {
		log.Errorf(log.ExchangeSys, "%s failed to update tradable pairs. Err: %s", c.Name, err)
	}
}

// FetchTradablePairs returns a list of the exchanges tradable pairs
func (c *COINUT) FetchTradablePairs(asset asset.Item) ([]string, error) {
	i, err := c.GetInstruments()
	if err != nil {
		return nil, err
	}

	var pairs []string
	for _, y := range i.Instruments {
		c.instrumentMap.Seed(y[0].Base+y[0].Quote, y[0].InstID)
		p := y[0].Base + c.GetPairFormat(asset, false).Delimiter + y[0].Quote
		pairs = append(pairs, p)
	}

	return pairs, nil
}

// UpdateTradablePairs updates the exchanges available pairs and stores
// them in the exchanges config
func (c *COINUT) UpdateTradablePairs(forceUpdate bool) error {
	pairs, err := c.FetchTradablePairs(asset.Spot)
	if err != nil {
		return err
	}

	return c.UpdatePairs(currency.NewPairsFromStrings(pairs),
		asset.Spot, false, forceUpdate)
}

// GetAccountInfo retrieves balances for all enabled currencies for the
// COINUT exchange
func (c *COINUT) GetAccountInfo() (exchange.AccountInfo, error) {
	var info exchange.AccountInfo
	bal, err := c.GetUserBalance()
	if err != nil {
		return info, err
	}

	var balances = []exchange.AccountCurrencyInfo{
		{
			CurrencyName: currency.BCH,
			TotalValue:   bal.BCH,
		},
		{
			CurrencyName: currency.BTC,
			TotalValue:   bal.BTC,
		},
		{
			CurrencyName: currency.BTG,
			TotalValue:   bal.BTG,
		},
		{
			CurrencyName: currency.CAD,
			TotalValue:   bal.CAD,
		},
		{
			CurrencyName: currency.ETC,
			TotalValue:   bal.ETC,
		},
		{
			CurrencyName: currency.ETH,
			TotalValue:   bal.ETH,
		},
		{
			CurrencyName: currency.LCH,
			TotalValue:   bal.LCH,
		},
		{
			CurrencyName: currency.LTC,
			TotalValue:   bal.LTC,
		},
		{
			CurrencyName: currency.MYR,
			TotalValue:   bal.MYR,
		},
		{
			CurrencyName: currency.SGD,
			TotalValue:   bal.SGD,
		},
		{
			CurrencyName: currency.USD,
			TotalValue:   bal.USD,
		},
		{
			CurrencyName: currency.USDT,
			TotalValue:   bal.USDT,
		},
		{
			CurrencyName: currency.XMR,
			TotalValue:   bal.XMR,
		},
		{
			CurrencyName: currency.ZEC,
			TotalValue:   bal.ZEC,
		},
	}
	info.Exchange = c.GetName()
	info.Accounts = append(info.Accounts, exchange.Account{
		Currencies: balances,
	})

	return info, nil
}

// UpdateTicker updates and returns the ticker for a currency pair
func (c *COINUT) UpdateTicker(p currency.Pair, assetType asset.Item) (ticker.Price, error) {
	var tickerPrice ticker.Price

	if !c.instrumentMap.IsLoaded() {
		err := c.SeedInstruments()
		if err != nil {
			return tickerPrice, err
		}
	}

	instID := c.instrumentMap.LookupID(c.FormatExchangeCurrency(p,
		assetType).String())
	if instID == 0 {
		return tickerPrice, errors.New("unable to lookup instrument ID")
	}

	tick, err := c.GetInstrumentTicker(instID)
	if err != nil {
		return tickerPrice, err
	}
	tickerPrice = ticker.Price{
		Last:        tick.Last,
		High:        tick.High24,
		Low:         tick.Low24,
		Bid:         tick.HighestBuy,
		Ask:         tick.LowestSell,
		Volume:      tick.Volume24,
		Pair:        p,
		LastUpdated: time.Unix(0, tick.Timestamp),
	}
	err = ticker.ProcessTicker(c.GetName(), &tickerPrice, assetType)
	if err != nil {
		return tickerPrice, err
	}

	return ticker.GetTicker(c.Name, p, assetType)
}

// FetchTicker returns the ticker for a currency pair
func (c *COINUT) FetchTicker(p currency.Pair, assetType asset.Item) (ticker.Price, error) {
	tickerNew, err := ticker.GetTicker(c.GetName(), p, assetType)
	if err != nil {
		return c.UpdateTicker(p, assetType)
	}
	return tickerNew, nil
}

// FetchOrderbook returns orderbook base on the currency pair
func (c *COINUT) FetchOrderbook(p currency.Pair, assetType asset.Item) (orderbook.Base, error) {
	ob, err := orderbook.Get(c.GetName(), p, assetType)
	if err != nil {
		return c.UpdateOrderbook(p, assetType)
	}
	return ob, nil
}

// UpdateOrderbook updates and returns the orderbook for a currency pair
func (c *COINUT) UpdateOrderbook(p currency.Pair, assetType asset.Item) (orderbook.Base, error) {
	var orderBook orderbook.Base

	if !c.instrumentMap.IsLoaded() {
		err := c.SeedInstruments()
		if err != nil {
			return orderBook, err
		}
	}

	instID := c.instrumentMap.LookupID(c.FormatExchangeCurrency(p,
		assetType).String())
	if instID == 0 {
		return orderBook, errLookupInstrumentID
	}

	orderbookNew, err := c.GetInstrumentOrderbook(instID, 200)
	if err != nil {
		return orderBook, err
	}

	for x := range orderbookNew.Buy {
		orderBook.Bids = append(orderBook.Bids, orderbook.Item{Amount: orderbookNew.Buy[x].Quantity, Price: orderbookNew.Buy[x].Price})
	}

	for x := range orderbookNew.Sell {
		orderBook.Asks = append(orderBook.Asks, orderbook.Item{Amount: orderbookNew.Sell[x].Quantity, Price: orderbookNew.Sell[x].Price})
	}

	orderBook.Pair = p
	orderBook.ExchangeName = c.GetName()
	orderBook.AssetType = assetType

	err = orderBook.Process()
	if err != nil {
		return orderBook, err
	}

	return orderbook.Get(c.Name, p, assetType)
}

// GetFundingHistory returns funding history, deposits and
// withdrawals
func (c *COINUT) GetFundingHistory() ([]exchange.FundHistory, error) {
	var fundHistory []exchange.FundHistory

	return fundHistory, common.ErrFunctionNotSupported
}

// GetExchangeHistory returns historic trade data since exchange opening.
func (c *COINUT) GetExchangeHistory(p currency.Pair, assetType asset.Item) ([]exchange.TradeHistory, error) {
	return nil, common.ErrNotYetImplemented
}

// SubmitOrder submits a new order
func (c *COINUT) SubmitOrder(s *order.Submit) (order.SubmitResponse, error) {
	var submitOrderResponse order.SubmitResponse
	if err := s.Validate(); err != nil {
		return submitOrderResponse, err
	}

	var APIresponse interface{}
	isBuyOrder := s.OrderSide == order.Buy
	clientIDInt, err := strconv.ParseUint(s.ClientID, 0, 32)
	if err != nil {
		return submitOrderResponse, err
	}

	clientIDUint := uint32(clientIDInt)

	if !c.instrumentMap.IsLoaded() {
		err = c.SeedInstruments()
		if err != nil {
			return submitOrderResponse, err
		}
	}

	currencyID := c.instrumentMap.LookupID(c.FormatExchangeCurrency(s.Pair,
		asset.Spot).String())
	if currencyID == 0 {
		return submitOrderResponse, errLookupInstrumentID
	}

	switch s.OrderType {
	case order.Limit:
		APIresponse, err = c.NewOrder(currencyID,
			s.Amount,
			s.Price,
			isBuyOrder,
			clientIDUint)
	case order.Market:
		APIresponse, err = c.NewOrder(currencyID,
			s.Amount,
			0,
			isBuyOrder,
			clientIDUint)
	}

	switch apiResp := APIresponse.(type) {
	case OrdersBase:
		orderResult := apiResp
		submitOrderResponse.OrderID = strconv.FormatInt(orderResult.OrderID, 10)
	case OrderFilledResponse:
		orderResult := apiResp
		submitOrderResponse.OrderID = strconv.FormatInt(orderResult.Order.OrderID, 10)
	case OrderRejectResponse:
		orderResult := apiResp
		submitOrderResponse.OrderID = strconv.FormatInt(orderResult.OrderID, 10)
		err = fmt.Errorf("orderID: %d was rejected: %v",
			orderResult.OrderID,
			orderResult.Reasons)
	}

	if err == nil {
		submitOrderResponse.IsOrderPlaced = true
	}

	return submitOrderResponse, err
}

// ModifyOrder will allow of changing orderbook placement and limit to
// market conversion
func (c *COINUT) ModifyOrder(action *order.Modify) (string, error) {
	return "", common.ErrFunctionNotSupported
}

// CancelOrder cancels an order by its corresponding ID number
func (c *COINUT) CancelOrder(order *order.Cancel) error {
	orderIDInt, err := strconv.ParseInt(order.OrderID, 10, 64)
	if err != nil {
		return err
	}

	if !c.instrumentMap.IsLoaded() {
		err = c.SeedInstruments()
		if err != nil {
			return err
		}
	}

	currencyID := c.instrumentMap.LookupID(c.FormatExchangeCurrency(
		order.CurrencyPair,
		asset.Spot).String(),
	)
	if currencyID == 0 {
		return errLookupInstrumentID
	}
	_, err = c.CancelExistingOrder(currencyID, orderIDInt)
	return err
}

// CancelAllOrders cancels all orders associated with a currency pair
func (c *COINUT) CancelAllOrders(_ *order.Cancel) (order.CancelAllResponse, error) {
	// TODO, this is a terrible implementation. Requires DB to improve
	// Coinut provides no way of retrieving orders without a currency
	// So we need to retrieve all currencies, then retrieve orders for each
	// currency then cancel. Advisable to never use this until DB due to
	// performance.
	cancelAllOrdersResponse := order.CancelAllResponse{
		Status: make(map[string]string),
	}

	if !c.instrumentMap.IsLoaded() {
		err := c.SeedInstruments()
		if err != nil {
			return cancelAllOrdersResponse, err
		}
	}

	var allTheOrders []OrderResponse
<<<<<<< HEAD
	ids := c.instrumentMap.GetInstrumentIDs()
	for x := range ids {
		openOrders, err := c.GetOpenOrders(ids[x])
		if err != nil {
			return cancelAllOrdersResponse, err
=======
	for _, allInstrumentData := range instruments.Instruments {
		for _, instrumentData := range allInstrumentData {
			openOrders, err := c.GetOpenOrders(instrumentData.InstID)
			if err != nil {
				return cancelAllOrdersResponse, err
			}
			allTheOrders = append(allTheOrders, openOrders.Orders...)
>>>>>>> e9b3e3d3
		}
		allTheOrders = append(allTheOrders, openOrders.Orders...)
	}

	var allTheOrdersToCancel []CancelOrders
	for _, orderToCancel := range allTheOrders {
		cancelOrder := CancelOrders{
			InstrumentID: orderToCancel.InstrumentID,
			OrderID:      orderToCancel.OrderID,
		}
		allTheOrdersToCancel = append(allTheOrdersToCancel, cancelOrder)
	}

	if len(allTheOrdersToCancel) > 0 {
		resp, err := c.CancelOrders(allTheOrdersToCancel)
		if err != nil {
			return cancelAllOrdersResponse, err
		}

		for _, order := range resp.Results {
			if order.Status != "OK" {
				cancelAllOrdersResponse.Status[strconv.FormatInt(order.OrderID, 10)] = order.Status
			}
		}
	}

	return cancelAllOrdersResponse, nil
}

// GetOrderInfo returns information on a current open order
func (c *COINUT) GetOrderInfo(orderID string) (order.Detail, error) {
	return order.Detail{}, common.ErrNotYetImplemented
}

// GetDepositAddress returns a deposit address for a specified currency
func (c *COINUT) GetDepositAddress(cryptocurrency currency.Code, accountID string) (string, error) {
	return "", common.ErrFunctionNotSupported
}

// WithdrawCryptocurrencyFunds returns a withdrawal ID when a withdrawal is
// submitted
func (c *COINUT) WithdrawCryptocurrencyFunds(withdrawRequest *exchange.CryptoWithdrawRequest) (string, error) {
	return "", common.ErrFunctionNotSupported
}

// WithdrawFiatFunds returns a withdrawal ID when a
// withdrawal is submitted
func (c *COINUT) WithdrawFiatFunds(withdrawRequest *exchange.FiatWithdrawRequest) (string, error) {
	return "", common.ErrFunctionNotSupported
}

// WithdrawFiatFundsToInternationalBank returns a withdrawal ID when a
// withdrawal is submitted
func (c *COINUT) WithdrawFiatFundsToInternationalBank(withdrawRequest *exchange.FiatWithdrawRequest) (string, error) {
	return "", common.ErrFunctionNotSupported
}

// GetWebsocket returns a pointer to the exchange websocket
func (c *COINUT) GetWebsocket() (*wshandler.Websocket, error) {
	return c.Websocket, nil
}

// GetFeeByType returns an estimate of fee based on type of transaction
func (c *COINUT) GetFeeByType(feeBuilder *exchange.FeeBuilder) (float64, error) {
	if !c.AllowAuthenticatedRequest() && // Todo check connection status
		feeBuilder.FeeType == exchange.CryptocurrencyTradeFee {
		feeBuilder.FeeType = exchange.OfflineTradeFee
	}
	return c.GetFee(feeBuilder)
}

// GetActiveOrders retrieves any orders that are active/open
func (c *COINUT) GetActiveOrders(req *order.GetOrdersRequest) ([]order.Detail, error) {
	if !c.instrumentMap.IsLoaded() {
		err := c.SeedInstruments()
		if err != nil {
			return nil, err
		}
	}

	var instrumentsToUse []int64
	if len(req.Currencies) > 0 {
		for x := range req.Currencies {
			currency := c.FormatExchangeCurrency(req.Currencies[x],
				asset.Spot).String()
			instrumentsToUse = append(instrumentsToUse,
				c.instrumentMap.LookupID(currency))
		}
	} else {
		instrumentsToUse = c.instrumentMap.GetInstrumentIDs()
	}

	if len(instrumentsToUse) == 0 {
		return nil, errors.New("no instrument IDs to use")
	}

	var orders []order.Detail
	for x := range instrumentsToUse {
		openOrders, err := c.GetOpenOrders(instrumentsToUse[x])
		if err != nil {
			return nil, err
		}
		for y := range openOrders.Orders {
			curr := c.instrumentMap.LookupInstrument(instrumentsToUse[x])
			p := currency.NewPairFromFormattedPairs(curr,
				c.GetEnabledPairs(asset.Spot),
				c.GetPairFormat(asset.Spot, true))
			orderSide := order.Side(strings.ToUpper(openOrders.Orders[y].Side))
			orderDate := time.Unix(openOrders.Orders[y].Timestamp, 0)
			orders = append(orders, order.Detail{
				ID:           strconv.FormatInt(openOrders.Orders[y].OrderID, 10),
				Amount:       openOrders.Orders[y].Quantity,
				Price:        openOrders.Orders[y].Price,
				Exchange:     c.Name,
				OrderSide:    orderSide,
				OrderDate:    orderDate,
				CurrencyPair: p,
			})
		}
	}

	order.FilterOrdersByTickRange(&orders, req.StartTicks, req.EndTicks)
	order.FilterOrdersBySide(&orders, req.OrderSide)
	return orders, nil
}

// GetOrderHistory retrieves account order information
// Can Limit response to specific order status
func (c *COINUT) GetOrderHistory(req *order.GetOrdersRequest) ([]order.Detail, error) {
	if !c.instrumentMap.IsLoaded() {
		err := c.SeedInstruments()
		if err != nil {
			return nil, err
		}
	}

	var instrumentsToUse []int64
	if len(req.Currencies) > 0 {
		for x := range req.Currencies {
			currency := c.FormatExchangeCurrency(req.Currencies[x],
				asset.Spot).String()
			instrumentsToUse = append(instrumentsToUse,
				c.instrumentMap.LookupID(currency))
		}
	} else {
		instrumentsToUse = c.instrumentMap.GetInstrumentIDs()
	}

	if len(instrumentsToUse) == 0 {
		return nil, errors.New("no instrument IDs to use")
	}

	var allOrders []order.Detail
	for x := range instrumentsToUse {
		orders, err := c.GetTradeHistory(instrumentsToUse[x], -1, -1)
		if err != nil {
			return nil, err
		}
		for y := range orders.Trades {
			curr := c.instrumentMap.LookupInstrument(instrumentsToUse[x])
			p := currency.NewPairFromFormattedPairs(curr,
				c.GetEnabledPairs(asset.Spot),
				c.GetPairFormat(asset.Spot, true))
			orderSide := order.Side(strings.ToUpper(orders.Trades[y].Order.Side))
			orderDate := time.Unix(orders.Trades[y].Order.Timestamp, 0)
			allOrders = append(allOrders, order.Detail{
				ID:           strconv.FormatInt(orders.Trades[y].Order.OrderID, 10),
				Amount:       orders.Trades[y].Order.Quantity,
				Price:        orders.Trades[y].Order.Price,
				Exchange:     c.Name,
				OrderSide:    orderSide,
				OrderDate:    orderDate,
				CurrencyPair: p,
			})
		}

	}

	order.FilterOrdersByTickRange(&allOrders, req.StartTicks, req.EndTicks)
	order.FilterOrdersBySide(&allOrders, req.OrderSide)
	return allOrders, nil
}

// SubscribeToWebsocketChannels appends to ChannelsToSubscribe
// which lets websocket.manageSubscriptions handle subscribing
func (c *COINUT) SubscribeToWebsocketChannels(channels []wshandler.WebsocketChannelSubscription) error {
	c.Websocket.SubscribeToChannels(channels)
	return nil
}

// UnsubscribeToWebsocketChannels removes from ChannelsToSubscribe
// which lets websocket.manageSubscriptions handle unsubscribing
func (c *COINUT) UnsubscribeToWebsocketChannels(channels []wshandler.WebsocketChannelSubscription) error {
	c.Websocket.RemoveSubscribedChannels(channels)
	return nil
}

// GetSubscriptions returns a copied list of subscriptions
func (c *COINUT) GetSubscriptions() ([]wshandler.WebsocketChannelSubscription, error) {
	return c.Websocket.GetSubscriptions(), nil
}

// AuthenticateWebsocket sends an authentication message to the websocket
func (c *COINUT) AuthenticateWebsocket() error {
	return c.wsAuthenticate()
}<|MERGE_RESOLUTION|>--- conflicted
+++ resolved
@@ -547,21 +547,11 @@
 	}
 
 	var allTheOrders []OrderResponse
-<<<<<<< HEAD
 	ids := c.instrumentMap.GetInstrumentIDs()
 	for x := range ids {
 		openOrders, err := c.GetOpenOrders(ids[x])
 		if err != nil {
 			return cancelAllOrdersResponse, err
-=======
-	for _, allInstrumentData := range instruments.Instruments {
-		for _, instrumentData := range allInstrumentData {
-			openOrders, err := c.GetOpenOrders(instrumentData.InstID)
-			if err != nil {
-				return cancelAllOrdersResponse, err
-			}
-			allTheOrders = append(allTheOrders, openOrders.Orders...)
->>>>>>> e9b3e3d3
 		}
 		allTheOrders = append(allTheOrders, openOrders.Orders...)
 	}
@@ -737,7 +727,6 @@
 				CurrencyPair: p,
 			})
 		}
-
 	}
 
 	order.FilterOrdersByTickRange(&allOrders, req.StartTicks, req.EndTicks)
