--- conflicted
+++ resolved
@@ -51,34 +51,6 @@
 
 // SymbolPriceTicker stores ticker price stats
 type SymbolPriceTicker struct {
-<<<<<<< HEAD
-	Symbol                 string  `json:"symbol"`
-	BidPrice               float64 `json:"bid_price,string"`
-	AskPrice               float64 `json:"ask_price,string"`
-	LastPrice              float64 `json:"last_price,string"`
-	LastTickDirection      string  `json:"last_tick_direction"`
-	Price24hAgo            float64 `json:"prev_price_24h,string"`
-	PricePcntChange24h     float64 `json:"price_24h_pcnt,string"`
-	HighPrice24h           float64 `json:"high_price_24h,string"`
-	LowPrice24h            float64 `json:"low_price_24h,string"`
-	Price1hAgo             float64 `json:"prev_price_1h,string"`
-	PricePcntChange1h      string  `json:"price_1h_pcnt"` // type is string because it comes as empty string in API response sometime
-	MarkPrice              float64 `json:"mark_price,string"`
-	IndexPrice             float64 `json:"index_price,string"`
-	OpenInterest           float64 `json:"open_interest"`
-	OpenValue              string  `json:"open_value"`     // type is string because it comes as empty string in API response sometime
-	TotalTurnover          string  `json:"total_turnover"` // type is string because it comes as empty string in API response sometime
-	Turnover24h            float64 `json:"turnover_24h,string"`
-	TotalVolume            float64 `json:"total_volume"`
-	Volume24h              float64 `json:"volume_24h"`
-	FundingRate            float64 `json:"funding_rate,string"`
-	PredictedFundingRate   string  `json:"predicted_funding_rate"` // type is string because it comes as empty string in API response sometime
-	NextFundingTime        string  `json:"next_funding_time"`
-	CountdownHour          int64   `json:"countdown_hour"`
-	DeliveryFeeRate        string  `json:"delivery_fee_rate"`        // type is string because it comes as empty string in API response sometime
-	PredictedDeliveryPrice string  `json:"predicted_delivery_price"` // type is string because it comes as empty string in API response sometime
-	DeliveryTime           string  `json:"delivery_time"`
-=======
 	Symbol                 string              `json:"symbol"`
 	BidPrice               float64             `json:"bid_price,string"`
 	AskPrice               float64             `json:"ask_price,string"`
@@ -105,7 +77,6 @@
 	DeliveryFeeRate        bybitNumericalValue `json:"delivery_fee_rate"`
 	PredictedDeliveryPrice bybitNumericalValue `json:"predicted_delivery_price"`
 	DeliveryTime           string              `json:"delivery_time"`
->>>>>>> 457387ba
 }
 
 // FuturesPublicTradesData stores recent public trades for futures
