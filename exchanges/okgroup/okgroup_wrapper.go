--- conflicted
+++ resolved
@@ -5,24 +5,15 @@
 	"strconv"
 	"strings"
 
-<<<<<<< HEAD
-	"github.com/thrasher-/gocryptotrader/common"
-	"github.com/thrasher-/gocryptotrader/config"
-	"github.com/thrasher-/gocryptotrader/currency"
-	exchange "github.com/thrasher-/gocryptotrader/exchanges"
-	"github.com/thrasher-/gocryptotrader/exchanges/asset"
-	"github.com/thrasher-/gocryptotrader/exchanges/orderbook"
-	"github.com/thrasher-/gocryptotrader/exchanges/ticker"
-	log "github.com/thrasher-/gocryptotrader/logger"
-=======
 	"github.com/thrasher-corp/gocryptotrader/common"
+	"github.com/thrasher-corp/gocryptotrader/config"
 	"github.com/thrasher-corp/gocryptotrader/currency"
 	exchange "github.com/thrasher-corp/gocryptotrader/exchanges"
+	"github.com/thrasher-corp/gocryptotrader/exchanges/asset"
 	"github.com/thrasher-corp/gocryptotrader/exchanges/orderbook"
 	"github.com/thrasher-corp/gocryptotrader/exchanges/ticker"
 	"github.com/thrasher-corp/gocryptotrader/exchanges/wshandler"
 	log "github.com/thrasher-corp/gocryptotrader/logger"
->>>>>>> 2078ba90
 )
 
 // Note: GoCryptoTrader wrapper funcs currently only support SPOT trades.
@@ -41,14 +32,29 @@
 		return err
 	}
 
-	return o.WebsocketSetup(o.WsConnect,
+	err = o.Websocket.Setup(o.WsConnect,
 		o.Subscribe,
 		o.Unsubscribe,
 		exch.Name,
 		exch.Features.Enabled.Websocket,
 		exch.Verbose,
 		o.API.Endpoints.WebsocketURL,
-		exch.API.Endpoints.WebsocketURL)
+		exch.API.Endpoints.WebsocketURL,
+		exch.API.AuthenticatedWebsocketSupport)
+	if err != nil {
+		return err
+	}
+
+	o.WebsocketConn = &wshandler.WebsocketConnection{
+		ExchangeName:         o.Name,
+		URL:                  o.Websocket.GetWebsocketURL(),
+		ProxyURL:             o.Websocket.GetProxyAddress(),
+		Verbose:              o.Verbose,
+		RateLimit:            okGroupWsRateLimit,
+		ResponseCheckTimeout: exch.WebsocketResponseCheckTimeout,
+		ResponseMaxLimit:     exch.WebsocketResponseMaxLimit,
+	}
+	return nil
 }
 
 // UpdateTicker updates and returns the ticker for a currency pair
