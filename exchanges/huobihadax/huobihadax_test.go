--- conflicted
+++ resolved
@@ -11,11 +11,8 @@
 	"github.com/thrasher-/gocryptotrader/config"
 	"github.com/thrasher-/gocryptotrader/currency"
 	exchange "github.com/thrasher-/gocryptotrader/exchanges"
-<<<<<<< HEAD
 	"github.com/thrasher-/gocryptotrader/exchanges/asset"
-=======
 	"github.com/thrasher-/gocryptotrader/exchanges/sharedtestvalues"
->>>>>>> 3a66e998
 )
 
 // Please supply your own APIKEYS here for due diligence testing
@@ -28,7 +25,7 @@
 )
 
 var h HUOBIHADAX
-<<<<<<< HEAD
+var wsSetupRan bool
 
 // getDefaultConfig returns a default hadax config
 func getDefaultConfig() config.ExchangeConfig {
@@ -83,9 +80,6 @@
 
 	return exchCfg
 }
-=======
-var wsSetupRan bool
->>>>>>> 3a66e998
 
 func TestSetDefaults(t *testing.T) {
 	h.SetDefaults()
@@ -98,16 +92,10 @@
 	if err != nil {
 		t.Error("Test Failed - HuobiHadax Setup() init error")
 	}
-<<<<<<< HEAD
 	hadaxConfig.API.AuthenticatedSupport = true
+	hadaxConfig.API.AuthenticatedWebsocketSupport = true
 	hadaxConfig.API.Credentials.Key = apiKey
 	hadaxConfig.API.Credentials.Secret = apiSecret
-=======
-	hadaxConfig.AuthenticatedAPISupport = true
-	hadaxConfig.AuthenticatedWebsocketAPISupport = true
-	hadaxConfig.APIKey = apiKey
-	hadaxConfig.APISecret = apiSecret
->>>>>>> 3a66e998
 
 	h.Setup(hadaxConfig)
 }
@@ -118,7 +106,7 @@
 	}
 	TestSetDefaults(t)
 	TestSetup(t)
-	if !h.Websocket.IsEnabled() && !h.AuthenticatedWebsocketAPISupport || !areTestAPIKeysSet() {
+	if !h.Websocket.IsEnabled() && !h.API.AuthenticatedWebsocketSupport || !areTestAPIKeysSet() {
 		t.Skip(exchange.WebsocketNotEnabled)
 	}
 	var err error
